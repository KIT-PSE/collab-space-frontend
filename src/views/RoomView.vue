<template>
  <main class="container-fluid vh-100">
    <div class="row h-100">
      <div class="col-9 p-2 overflow-hidden" style="max-height: 100%">
        <div class="row">
          <div class="col d-flex align-items-center">
            <router-link to="/dashboard">
              <img
                src="@/assets/textless-logo.png"
                alt="CollabSpace"
                width="100"
              />
            </router-link>
            <div class="d-flex align-items-center ms-3">
              <label for="website">Webseite</label>
              <input
                id="website"
                label="test"
                class="ms-2 form-control"
                placeholder="https://google.com"
                v-model="website"
              />
              <button class="btn btn-secondary ms-2" @click="openWebsite()">
                öffnen
              </button>
            </div>
          </div>
        </div>

        <div class="row">
          <div class="col d-flex justify-content-center mt-3">
            <video
              src="https://placehold.co/1000x800.mp4?text=eingebettete+Webseite"
              autoplay
              ref="browserVideo"
              style="max-width: 100%; max-height: 100%"
            ></video>
          </div>
        </div>
      </div>
      <div
        class="col-3 p-2 bg-dark d-flex flex-column justify-content-between"
        style="max-height: 100%"
      >
        <div class="row overflow-y-auto mb-2">
          <div class="d-flex justify-content-between px-4 py-2">
            <h3 class="text-center text-primary mt-2">
              {{ channel.state.room?.name }}
            </h3>

            <div class="d-flex justify-content-center">
              <button
                class="btn btn-outline-primary"
                data-bs-toggle="modal"
                data-bs-target="#share-link-modal"
              >
                <i class="fa fa-link"></i>
                Link teilen
              </button>
            </div>
          </div>

          <div v-if="channel.state.teacher" class="col-lg-6">
            <div class="card my-1">
              <Camera :user-id="channel.state.teacher.id" />
              <div class="card-body py-2">
                <div class="card-text text-dark text-decoration-none">
                  {{ channel.state.teacher?.user.name }}
                  <span class="badge text-bg-primary ms-1">Lehrer</span>
                  <span
                    v-if="channel.isSelf(channel.state.teacher)"
                    class="badge text-bg-secondary ms-1"
                  >
                    Du
                  </span>
                  <span
                    v-if="!channel.state.teacher.audio"
                    class="badge text-bg-secondary ms-1"
                  >
                    Muted
                  </span>
                </div>
              </div>
            </div>
          </div>

          <div
            v-for="student in channel.state.students"
            :key="student.id"
            class="col-lg-6"
          >
            <div class="card my-1">
              <!--              <img-->
              <!--                src="https://placehold.co/600x400.png?text=Kamera+Bild"-->
              <!--                alt=""-->
              <!--                class="card-img-top"-->
              <!--              />-->
              <Camera :user-id="student.id" />
              <div class="card-body py-2">
                <div class="card-text text-dark text-decoration-none">
                  {{ student.name }}
                  <span
                    v-if="channel.isSelf(student)"
                    class="badge text-bg-secondary ms-1"
                  >
                    Du
                  </span>
                  <span
                    v-if="!student.audio"
                    class="badge text-bg-secondary ms-1"
                  >
                    Muted
                  </span>
                  <span
                    v-if="student.handSignal"
                    class="badge text-bg-secondary ms-1"
                  >
                    <i class="fas fa-hand-paper"></i>
                  </span>
                </div>
              </div>
            </div>
          </div>
        </div>
        <div class="row">
          <div class="col d-flex justify-content-center">
            <span v-if="channel.isStudent(channel.currentUser())">
              <button
                type="button"
                class="btn text-primary mx-2"
                @click="toggleHandSignal()"
              >
                <i
                  v-if="
                    (channel.currentUser() as Student).handSignal
                  "
                  class="fa fa-hand-rock"
                ></i>
                <i v-else class="fa fa-hand-paper"></i>
              </button>
            </span>

            <button
              type="button"
              class="btn text-primary mx-2"
              @click="toggleAudio()"
            >
              <i
                v-if="channel.currentUser().audio"
                class="fa fa-microphone"
              ></i>
              <i v-else class="fa fa-microphone-slash"></i>
            </button>
            <button
              type="button"
              class="btn text-primary mx-2"
              @click="toggleVideo()"
            >
              <i v-if="channel.currentUser().video" class="fa fa-video"></i>
              <i v-else class="fa fa-video-slash"></i>
            </button>
          </div>
        </div>
      </div>
    </div>
  </main>

  <ShareLinkModal :channel="channel.state" />
</template>

<script setup lang="ts">
  import { Student, useChannel } from '@/composables/channel';
  import { onBeforeRouteLeave } from 'vue-router';
  import { useAuth } from '@/composables/auth';
  import Camera from '@/components/Camera.vue';
<<<<<<< HEAD
  import { ref, watch } from 'vue';
=======
  import ShareLinkModal from '@/components/ShareLinkModal.vue';
>>>>>>> 0683a3b4

  const auth = useAuth();
  const channel = useChannel();

  onBeforeRouteLeave(() => {
    channel.stopWebcam();
    if (auth.isLoggedIn) {
      channel.leaveAsTeacher();
    } else {
      channel.leave();
    }
  });

  channel.loadWebcams();

  function toggleVideo() {
    channel.toggleVideo();
  }

  function toggleAudio() {
    channel.toggleAudio();
  }

<<<<<<< HEAD
  const website = ref('https://google.com');
  const browserVideo = ref<HTMLVideoElement | null>(null);

  function openWebsite() {
    channel.openWebsite(website.value);
  }

  watch(channel.browserStream, (stream) => {
    if (stream) {
      browserVideo.value!.srcObject = stream;
    }
  });

  // watch(channel.streams, () => {
  //   if (loaded) {
  //     return;
  //   }
  //
  //   const stream = channel.getWebcamStream(props.userId);
  //
  //   if (stream) {
  //     video.value!.srcObject = stream;
  //     loaded = true;
  //   }
  // });
=======
  function toggleHandSignal() {
    channel.toggleHandSignal();
  }
>>>>>>> 0683a3b4
</script><|MERGE_RESOLUTION|>--- conflicted
+++ resolved
@@ -173,11 +173,8 @@
   import { onBeforeRouteLeave } from 'vue-router';
   import { useAuth } from '@/composables/auth';
   import Camera from '@/components/Camera.vue';
-<<<<<<< HEAD
   import { ref, watch } from 'vue';
-=======
   import ShareLinkModal from '@/components/ShareLinkModal.vue';
->>>>>>> 0683a3b4
 
   const auth = useAuth();
   const channel = useChannel();
@@ -201,7 +198,6 @@
     channel.toggleAudio();
   }
 
-<<<<<<< HEAD
   const website = ref('https://google.com');
   const browserVideo = ref<HTMLVideoElement | null>(null);
 
@@ -227,9 +223,8 @@
   //     loaded = true;
   //   }
   // });
-=======
+
   function toggleHandSignal() {
     channel.toggleHandSignal();
   }
->>>>>>> 0683a3b4
 </script>