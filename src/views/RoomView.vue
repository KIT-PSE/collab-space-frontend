<template>
  <main class="container-fluid h-100">
    <div class="row h-100">
      <div
        class="col-9 d-flex flex-column p-2 gap-4 h-100 overflow-hidden position-relative"
      >
<<<<<<< HEAD
        <div>
          <div class="col d-flex align-items-center">
            <router-link :to="auth.isLoggedIn ? '/dashboard' : '/'">
=======
        <div class="row">
          <div class="col d-flex align-items-center">
            <router-link to="/dashboard">
>>>>>>> 153a945c
              <img
                src="@/assets/textless-logo.png"
                alt="CollabSpace"
                width="100"
              />
            </router-link>
<<<<<<< HEAD
=======
          </div>
        </div>

        <div class="row">
          <div class="col d-flex justify-content-center mt-3">
            <video
              src="https://placehold.co/1920x1080.mp4?text=eingebettete+Webseite"
              autoplay
              style="max-width: 100%; max-height: 100%; aspect-ratio: 16/9"
            ></video>
>>>>>>> 153a945c
          </div>
        </div>

        <div class="overflow-auto flex-grow-1">
          <BrowserComponent />
        </div>
        <div id="open-whiteboard">
          <button class="btn btn-secondary" @click="toggleWhiteboard">
            Whiteboard
          </button>
        </div>
        <div id="open-notes">
          <button class="btn btn-secondary" @click="toggleNotes">
            Notizen
          </button>
        </div>
        <div
          id="whiteboard-wrapper"
          :class="{ hide: !showWhiteboard, expand: expandWhiteboard }"
        >
          <Whiteboard
            @close="toggleWhiteboard"
            @expand="toggleExpandWhiteboard"
            :width="width"
            :height="height"
            :whiteboard="channel.state.whiteboard as WhiteboardComposable"
          />
        </div>
        <div id="notes-wrapper" :class="{ hide: !showNotes }">
          <Notes @close="toggleNotes" />
        </div>
      </div>
      <div
        class="col-3 p-2 bg-dark d-flex flex-column justify-content-between"
        style="max-height: 100%"
      >
        <div class="overflow-y-auto mb-2">
          <div class="d-flex justify-content-between px-4 py-2">
            <h3 class="text-center text-primary mt-2">
              {{ channel.state.room?.name }}
            </h3>

            <div class="d-flex justify-content-center">
              <button
                class="btn btn-outline-primary"
                data-bs-toggle="modal"
                data-bs-target="#share-link-modal"
              >
                <i class="fa fa-link"></i>
                Link teilen
              </button>
            </div>
          </div>

          <div v-if="channel.state.teacher" class="col-lg-6">
            <div class="card my-1">
              <Camera :user-id="channel.state.teacher.id" />
              <div class="card-body py-2">
                <div class="card-text text-dark text-decoration-none">
                  {{ channel.state.teacher?.user.name }}
                  <span class="badge text-bg-primary ms-1">Lehrer</span>
                  <span
                    v-if="channel.isSelf(channel.state.teacher)"
                    class="badge text-bg-secondary ms-1"
                  >
                    Du
                  </span>
                  <span
                    v-if="!channel.state.teacher.audio"
                    class="badge text-bg-secondary ms-1"
                  >
                    Muted
                  </span>
                </div>
              </div>
            </div>
          </div>

          <div
            v-for="student in channel.state.students"
            :key="student.id"
            class="col-lg-6"
          >
<<<<<<< HEAD
            <div class="card my-1">
              <Camera :user-id="student.id" />
=======
            <div class="card my-1 d-flex flex-column">
              <div class="position-relative flex-grow-1">
                <div class="ratio ratio-4x3">
                  <Camera :user-id="student.id" class="w-100 h-100" />
                </div>

                <div
                  v-if="channel.isTeacher(channel.currentUser())"
                  class="dropdown position-absolute top-0 end-0"
                >
                  <button
                    class="btn btn-outline-secondary"
                    type="button"
                    data-bs-toggle="dropdown"
                    aria-expanded="false"
                  >
                    <i class="fa fa-ellipsis-v"></i>
                  </button>

                  <ul class="dropdown-menu">
                    <li @click="updatePermission(student.id)">
                      <button class="dropdown-item">Zugriff ändern</button>
                    </li>
                  </ul>
                </div>
              </div>

>>>>>>> 153a945c
              <div class="card-body py-2">
                <div class="card-text text-dark text-decoration-none">
                  {{ student.name }}
                  <span
                    v-if="channel.isSelf(student)"
                    class="badge text-bg-secondary ms-1"
                  >
                    Du
                  </span>
                  <span
                    v-if="!student.audio"
                    class="badge text-bg-secondary ms-1"
                  >
                    Muted
                  </span>
                  <span
                    v-if="student.handSignal"
                    class="badge text-bg-secondary ms-1"
                  >
                    <i class="fas fa-hand-paper"></i>
                  </span>
                  <span
                    v-if="!student.permission"
                    class="badge text-bg-secondary ms-1"
                  >
                    <i class="fas fa-lock"></i>
                  </span>
                </div>
              </div>
            </div>
          </div>
        </div>
        <div>
          <div class="col d-flex justify-content-center">
            <span v-if="channel.isStudent(channel.currentUser())">
              <button
                type="button"
                class="btn text-primary mx-2"
                @click="toggleHandSignal()"
              >
                <i
                  v-if="
                    (channel.currentUser() as Student).handSignal
                  "
                  class="fa fa-hand-rock"
                ></i>
                <i v-else class="fa fa-hand-paper"></i>
              </button>
            </span>

            <button
              type="button"
              class="btn text-primary mx-2"
              @click="toggleAudio()"
            >
              <i
                v-if="channel.currentUser().audio"
                class="fa fa-microphone"
              ></i>
              <i v-else class="fa fa-microphone-slash"></i>
            </button>
            <button
              type="button"
              class="btn text-primary mx-2"
              @click="toggleVideo()"
            >
              <i v-if="channel.currentUser().video" class="fa fa-video"></i>
              <i v-else class="fa fa-video-slash"></i>
            </button>
          </div>
        </div>
      </div>
    </div>
  </main>

  <ShareLinkModal :channel="channel.state as ChannelState" />
</template>

<script setup lang="ts">
  import {
    ChannelState,
    Student,
    useChannel,
  } from '@/composables/channel/channel';
  import { onBeforeRouteLeave } from 'vue-router';
  import { useAuth } from '@/composables/auth';
  import Camera from '@/components/Camera.vue';
  import ShareLinkModal from '@/components/ShareLinkModal.vue';
  import Whiteboard from '@/components/Whiteboard.vue';
<<<<<<< HEAD
  import { onBeforeUnmount, onMounted, onUnmounted, ref } from 'vue';
=======
  import { Whiteboard as WhiteboardComposable } from '@/composables/channel/whiteboard';
  import { onMounted, ref } from 'vue';
>>>>>>> 153a945c
  import Notes from '@/components/Notes.vue';
  import BrowserComponent from '@/components/Browser.vue';

  const auth = useAuth();
  const channel = useChannel();

  const showWhiteboard = ref(false);
  const expandWhiteboard = ref(false);

  const showNotes = ref(false);

  const width = ref(0);
  const height = ref(0);

  onMounted(() => {
    window.addEventListener('resize', updateWhiteboardSize);
  });

  onBeforeUnmount(() => {
    window.removeEventListener('resize', updateWhiteboardSize);
    channel.stopWebcam();

    if (auth.isLoggedIn) {
      channel.leaveAsTeacher();
    } else {
      channel.leave();
    }
  });

  channel.loadWebcams();

  function updateWhiteboardSize() {
    width.value =
      document.getElementById('whiteboard-wrapper')?.clientWidth || 0;
    height.value =
      document.getElementById('whiteboard-wrapper')?.clientHeight || 0;
  }

  function toggleVideo() {
    channel.toggleVideo();
  }

  function toggleAudio() {
    channel.toggleAudio();
  }

  function toggleHandSignal() {
    channel.toggleHandSignal();
  }

  function updatePermission(studentId: string) {
    channel.updatePermission(studentId);
  }

  function toggleWhiteboard() {
    if (showNotes.value) {
      toggleNotes();
    }
    showWhiteboard.value = !showWhiteboard.value;

    setTimeout(() => {
      updateWhiteboardSize();
    }, 50);
  }

  function toggleExpandWhiteboard() {
    expandWhiteboard.value = !expandWhiteboard.value;

    setTimeout(() => {
      updateWhiteboardSize();
    }, 50);
  }

  function toggleNotes() {
    if (showWhiteboard.value) {
      toggleWhiteboard();
    }
    showNotes.value = !showNotes.value;
  }
</script>

<style lang="scss" scoped>
  #open-whiteboard {
    position: absolute;
    bottom: 1rem;
    left: 50%;
  }

  #open-notes {
    position: absolute;
    top: 50%;
    left: 1rem;
    transform-origin: 0 0;
    transform: rotate(-90deg) translateX(-50%);
  }

  #whiteboard-wrapper {
    position: absolute;
    bottom: 1rem;
    width: 80%;
    left: 50%;
    transform: translateX(-50%);
    height: 30%;
    min-height: 250px;
    overflow: hidden;

    &.hide {
      visibility: hidden;
    }

    &.expand {
      height: calc(100% - 2rem);
      width: calc(100% - 2rem);
      bottom: 50%;
      left: 50%;
      transform: translate(-50%, 50%);
    }
  }

  #notes-wrapper {
    position: absolute;
    left: 1rem;
    top: 50%;
    height: calc(100% - 2rem);
    width: 30%;
    transform: translateY(-50%);
    max-width: 350px;
    min-width: 250px;

    &.hide {
      visibility: hidden;
    }
  }
</style><|MERGE_RESOLUTION|>--- conflicted
+++ resolved
@@ -4,34 +4,15 @@
       <div
         class="col-9 d-flex flex-column p-2 gap-4 h-100 overflow-hidden position-relative"
       >
-<<<<<<< HEAD
-        <div>
+        <div class="row">
           <div class="col d-flex align-items-center">
             <router-link :to="auth.isLoggedIn ? '/dashboard' : '/'">
-=======
-        <div class="row">
-          <div class="col d-flex align-items-center">
-            <router-link to="/dashboard">
->>>>>>> 153a945c
               <img
                 src="@/assets/textless-logo.png"
                 alt="CollabSpace"
                 width="100"
               />
             </router-link>
-<<<<<<< HEAD
-=======
-          </div>
-        </div>
-
-        <div class="row">
-          <div class="col d-flex justify-content-center mt-3">
-            <video
-              src="https://placehold.co/1920x1080.mp4?text=eingebettete+Webseite"
-              autoplay
-              style="max-width: 100%; max-height: 100%; aspect-ratio: 16/9"
-            ></video>
->>>>>>> 153a945c
           </div>
         </div>
 
@@ -115,10 +96,6 @@
             :key="student.id"
             class="col-lg-6"
           >
-<<<<<<< HEAD
-            <div class="card my-1">
-              <Camera :user-id="student.id" />
-=======
             <div class="card my-1 d-flex flex-column">
               <div class="position-relative flex-grow-1">
                 <div class="ratio ratio-4x3">
@@ -146,7 +123,6 @@
                 </div>
               </div>
 
->>>>>>> 153a945c
               <div class="card-body py-2">
                 <div class="card-text text-dark text-decoration-none">
                   {{ student.name }}
@@ -231,17 +207,12 @@
     Student,
     useChannel,
   } from '@/composables/channel/channel';
-  import { onBeforeRouteLeave } from 'vue-router';
   import { useAuth } from '@/composables/auth';
   import Camera from '@/components/Camera.vue';
   import ShareLinkModal from '@/components/ShareLinkModal.vue';
   import Whiteboard from '@/components/Whiteboard.vue';
-<<<<<<< HEAD
-  import { onBeforeUnmount, onMounted, onUnmounted, ref } from 'vue';
-=======
+  import { onBeforeUnmount, onMounted, ref } from 'vue';
   import { Whiteboard as WhiteboardComposable } from '@/composables/channel/whiteboard';
-  import { onMounted, ref } from 'vue';
->>>>>>> 153a945c
   import Notes from '@/components/Notes.vue';
   import BrowserComponent from '@/components/Browser.vue';
 
