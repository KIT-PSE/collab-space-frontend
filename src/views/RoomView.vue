--- conflicted
+++ resolved
@@ -1,7 +1,6 @@
 <template>
   <main class="container-fluid h-100">
     <div class="row h-100">
-<<<<<<< HEAD
       <div class="col-9 p-2 overflow-hidden" style="max-height: 100%">
         <div class="row">
           <div class="col d-flex align-items-center">
@@ -17,20 +16,6 @@
 
         <div class="h-100 w-100">
           <BrowserComponent />
-=======
-      <div
-        class="col-9 p-2 overflow-hidden position-relative"
-        style="max-height: 100%"
-      >
-        <div class="row">
-          <div class="col d-flex justify-content-center mt-3">
-            <video
-              src="https://placehold.co/1920x1080.mp4?text=eingebettete+Webseite"
-              autoplay
-              style="max-width: 100%; max-height: 100%; aspect-ratio: 16/9"
-            ></video>
-          </div>
->>>>>>> be71bb28
         </div>
         <div id="open-whiteboard">
           <button class="btn btn-secondary" @click="toggleWhiteboard">
@@ -197,13 +182,10 @@
   import { useAuth } from '@/composables/auth';
   import Camera from '@/components/Camera.vue';
   import ShareLinkModal from '@/components/ShareLinkModal.vue';
-<<<<<<< HEAD
-  import BrowserComponent from '@/components/Browser.vue';
-=======
   import Whiteboard from '@/components/Whiteboard.vue';
   import { onMounted, ref } from 'vue';
   import Notes from '@/components/Notes.vue';
->>>>>>> be71bb28
+  import BrowserComponent from '@/components/Browser.vue';
 
   const auth = useAuth();
   const channel = useChannel();
