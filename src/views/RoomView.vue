<template>
  <main class="container-fluid h-100">
    <div class="row h-100">
      <div
        class="col-9 d-flex flex-column p-2 gap-4 h-100 overflow-hidden position-relative"
      >
        <div class="row">
          <div class="col d-flex align-items-center">
            <router-link :to="auth.isLoggedIn ? '/dashboard' : '/'">
              <img
                src="@/assets/textless-logo.png"
                alt="CollabSpace"
                width="100"
              />
            </router-link>
          </div>
        </div>

        <div class="overflow-auto flex-grow-1">
          <BrowserComponent />
        </div>
        <div id="open-whiteboard">
          <button class="btn btn-secondary" @click="toggleWhiteboard">
            Whiteboard
          </button>
        </div>
        <div id="open-notes">
          <button class="btn btn-secondary" @click="toggleNotes">
            Notizen
          </button>
        </div>
        <div
          id="whiteboard-wrapper"
          :class="{ hide: !showWhiteboard, expand: expandWhiteboard }"
        >
          <Whiteboard
            @close="toggleWhiteboard"
            @expand="toggleExpandWhiteboard"
            :width="width"
            :height="height"
            :whiteboard="channel.state.whiteboard as WhiteboardComposable"
          />
        </div>
        <div id="notes-wrapper" :class="{ hide: !showNotes }">
          <Notes @close="toggleNotes" />
        </div>
      </div>
      <div
        class="col-3 p-2 bg-dark d-flex flex-column justify-content-between"
        style="max-height: 100%"
      >
        <div class="overflow-y-auto mb-2">
          <div class="d-flex justify-content-between px-4 py-2">
            <h3 class="text-center text-primary mt-2">
              {{ channel.state.room?.name }}
            </h3>

            <div class="d-flex justify-content-center">
              <button
                class="btn btn-outline-primary"
                data-bs-toggle="modal"
                data-bs-target="#share-link-modal"
              >
                <i class="fa fa-link"></i>
                Link teilen
              </button>
            </div>
          </div>

          <div v-if="channel.state.teacher" class="col-lg-6">
            <div class="card my-1">
              <Camera :user-id="channel.state.teacher.id" />
              <div class="card-body py-2">
                <div class="card-text text-dark text-decoration-none">
                  {{ channel.state.teacher?.user.name }}
                  <span class="badge text-bg-primary ms-1">Lehrer</span>
                  <span
                    v-if="channel.isSelf(channel.state.teacher)"
                    class="badge text-bg-secondary ms-1"
                  >
                    Du
                  </span>
                  <span
                    v-if="!channel.state.teacher.audio"
                    class="badge text-bg-secondary ms-1"
                  >
                    Muted
                  </span>
                </div>
              </div>
            </div>
          </div>

          <div
            v-for="student in channel.state.students"
            :key="student.id"
            class="col-lg-6"
          >
            <div class="card my-1 d-flex flex-column">
              <div class="position-relative flex-grow-1">
                <div class="ratio ratio-4x3">
                  <Camera :user-id="student.id" class="w-100 h-100" />
                </div>

                <div
                  v-if="channel.isTeacher(channel.currentUser())"
                  class="dropdown position-absolute top-0 end-0"
                >
                  <button
                    class="btn btn-outline-secondary"
                    type="button"
                    data-bs-toggle="dropdown"
                    aria-expanded="false"
                  >
                    <i class="fa fa-ellipsis-v"></i>
                  </button>

                  <ul class="dropdown-menu">
                    <li @click="updatePermission(student.id)">
                      <button class="dropdown-item">Zugriff ändern</button>
                    </li>
                  </ul>
                </div>
              </div>

              <div class="card-body py-2">
                <div class="card-text text-dark text-decoration-none">
                  {{ student.name }}
                  <span
                    v-if="channel.isSelf(student)"
                    class="badge text-bg-secondary ms-1"
                  >
                    Du
                  </span>
                  <span
                    v-if="!student.audio"
                    class="badge text-bg-secondary ms-1"
                  >
                    Muted
                  </span>
                  <span
                    v-if="student.handSignal"
                    class="badge text-bg-secondary ms-1"
                  >
                    <i class="fas fa-hand-paper"></i>
                  </span>
                  <span
                    v-if="!student.permission"
                    class="badge text-bg-secondary ms-1"
                  >
                    <i class="fas fa-lock"></i>
                  </span>
                </div>
              </div>
            </div>
          </div>
        </div>
        <div>
          <div class="col d-flex justify-content-center">
            <span v-if="channel.isStudent(channel.currentUser())">
              <button
                type="button"
                class="btn text-primary mx-2"
                @click="toggleHandSignal()"
              >
                <i
                  v-if="
                    (channel.currentUser() as Student).handSignal
                  "
                  class="fa fa-hand-rock"
                ></i>
                <i v-else class="fa fa-hand-paper"></i>
              </button>
            </span>

            <button
              type="button"
              class="btn text-primary mx-2"
              @click="toggleAudio()"
            >
              <i
                v-if="channel.currentUser().audio"
                class="fa fa-microphone"
              ></i>
              <i v-else class="fa fa-microphone-slash"></i>
            </button>
            <button
              type="button"
              class="btn text-primary mx-2"
              @click="toggleVideo()"
            >
              <i v-if="channel.currentUser().video" class="fa fa-video"></i>
              <i v-else class="fa fa-video-slash"></i>
            </button>
          </div>
        </div>
      </div>
    </div>
  </main>

  <ShareLinkModal :channel="channel.state as ChannelState" />
</template>

<script setup lang="ts">
  import {
    ChannelState,
    Student,
    useChannel,
  } from '@/composables/channel/channel';
  import { useAuth } from '@/composables/auth';
  import Camera from '@/components/Camera.vue';
  import ShareLinkModal from '@/components/ShareLinkModal.vue';
  import Whiteboard from '@/components/Whiteboard.vue';
  import { onBeforeUnmount, onMounted, ref } from 'vue';
  import { Whiteboard as WhiteboardComposable } from '@/composables/channel/whiteboard';
  import Notes from '@/components/Notes.vue';
  import BrowserComponent from '@/components/Browser.vue';

  const auth = useAuth();
  const channel = useChannel();

  const showWhiteboard = ref(false);
  const expandWhiteboard = ref(false);

  const showNotes = ref(false);

  const width = ref(0);
  const height = ref(0);

  onMounted(() => {
    window.addEventListener('resize', updateWhiteboardSize);
    document.documentElement.style.overflowY = 'hidden';
  });

<<<<<<< HEAD
  onBeforeRouteLeave(() => {
    channel.webcam.stopWebcam();
=======
  onBeforeUnmount(() => {
    window.removeEventListener('resize', updateWhiteboardSize);
    document.documentElement.style.overflowY = '';

    channel.stopWebcam();

>>>>>>> 1541fee7
    if (auth.isLoggedIn) {
      channel.leaveAsTeacher();
    } else {
      channel.leave();
    }
  });

  channel.loadWebcams();

  function updateWhiteboardSize() {
    width.value =
      document.getElementById('whiteboard-wrapper')?.clientWidth || 0;
    height.value =
      document.getElementById('whiteboard-wrapper')?.clientHeight || 0;
  }

  function toggleVideo() {
    channel.webcam.toggleVideo();
  }

  function toggleAudio() {
    channel.webcam.toggleAudio();
  }

  function toggleHandSignal() {
    channel.toggleHandSignal();
  }

  function updatePermission(studentId: string) {
    channel.updatePermission(studentId);
  }

  function toggleWhiteboard() {
    if (showNotes.value) {
      toggleNotes();
    }
    showWhiteboard.value = !showWhiteboard.value;

    setTimeout(() => {
      updateWhiteboardSize();
    }, 50);
  }

  function toggleExpandWhiteboard() {
    expandWhiteboard.value = !expandWhiteboard.value;

    setTimeout(() => {
      updateWhiteboardSize();
    }, 50);
  }

  function toggleNotes() {
    if (showWhiteboard.value) {
      toggleWhiteboard();
    }
    showNotes.value = !showNotes.value;
  }
</script>

<style lang="scss" scoped>
  #open-whiteboard {
    position: absolute;
    bottom: 1rem;
    left: 50%;
  }

  #open-notes {
    position: absolute;
    top: 50%;
    left: 1rem;
    transform-origin: 0 0;
    transform: rotate(-90deg) translateX(-50%);
  }

  #whiteboard-wrapper {
    position: absolute;
    bottom: 1rem;
    width: 80%;
    left: 50%;
    transform: translateX(-50%);
    height: 30%;
    min-height: 250px;
    overflow: hidden;

    &.hide {
      visibility: hidden;
    }

    &.expand {
      height: calc(100% - 2rem);
      width: calc(100% - 2rem);
      bottom: 50%;
      left: 50%;
      transform: translate(-50%, 50%);
    }
  }

  #notes-wrapper {
    position: absolute;
    left: 1rem;
    top: 50%;
    height: calc(100% - 2rem);
    width: 30%;
    transform: translateY(-50%);
    max-width: 350px;
    min-width: 250px;

    &.hide {
      visibility: hidden;
    }
  }
</style><|MERGE_RESOLUTION|>--- conflicted
+++ resolved
@@ -232,17 +232,12 @@
     document.documentElement.style.overflowY = 'hidden';
   });
 
-<<<<<<< HEAD
-  onBeforeRouteLeave(() => {
-    channel.webcam.stopWebcam();
-=======
   onBeforeUnmount(() => {
     window.removeEventListener('resize', updateWhiteboardSize);
     document.documentElement.style.overflowY = '';
 
-    channel.stopWebcam();
-
->>>>>>> 1541fee7
+    channel.webcam.stopWebcam();
+
     if (auth.isLoggedIn) {
       channel.leaveAsTeacher();
     } else {
