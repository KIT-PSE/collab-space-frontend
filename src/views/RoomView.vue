--- conflicted
+++ resolved
@@ -2,9 +2,21 @@
   <main class="container-fluid h-100">
     <div class="row h-100">
       <div
-        class="col-9 p-2 overflow-hidden position-relative"
-        style="max-height: 100%"
+          class="col-9 p-2 overflow-hidden position-relative"
+          style="max-height: 100%"
       >
+        <div class="row">
+          <div class="col d-flex align-items-center">
+            <router-link to="/dashboard">
+              <img
+                src="@/assets/textless-logo.png"
+                alt="CollabSpace"
+                width="100"
+              />
+            </router-link>
+          </div>
+        </div>
+
         <div class="row">
           <div class="col d-flex justify-content-center mt-3">
             <video
@@ -175,15 +187,11 @@
 </template>
 
 <script setup lang="ts">
-<<<<<<< HEAD
-  import { useChannel } from '@/composables/channel/channel';
-=======
   import {
     ChannelState,
     Student,
     useChannel,
   } from '@/composables/channel/channel';
->>>>>>> be71bb28
   import { onBeforeRouteLeave } from 'vue-router';
   import { useAuth } from '@/composables/auth';
   import Camera from '@/components/Camera.vue';
@@ -219,15 +227,10 @@
   channel.loadWebcams();
 
   function updateWhiteboardSize() {
-<<<<<<< HEAD
-    width.value = document.getElementById('whiteboard-wrapper').clientWidth;
-    height.value = document.getElementById('whiteboard-wrapper').clientHeight;
-=======
     width.value =
       document.getElementById('whiteboard-wrapper')?.clientWidth || 0;
     height.value =
       document.getElementById('whiteboard-wrapper')?.clientHeight || 0;
->>>>>>> be71bb28
   }
 
   function toggleVideo() {
@@ -238,13 +241,10 @@
     channel.toggleAudio();
   }
 
-<<<<<<< HEAD
-=======
   function toggleHandSignal() {
     channel.toggleHandSignal();
   }
 
->>>>>>> be71bb28
   function toggleWhiteboard() {
     if (showNotes.value) {
       toggleNotes();
@@ -272,11 +272,7 @@
   }
 </script>
 
-<<<<<<< HEAD
-<style scoped>
-=======
 <style lang="scss" scoped>
->>>>>>> be71bb28
   #open-whiteboard {
     position: absolute;
     bottom: 1rem;
@@ -321,13 +317,8 @@
     height: calc(100% - 2rem);
     width: 30%;
     transform: translateY(-50%);
-<<<<<<< HEAD
-    max-width: 400px;
-    min-width: 300px;
-=======
     max-width: 350px;
     min-width: 250px;
->>>>>>> be71bb28
 
     &.hide {
       visibility: hidden;
