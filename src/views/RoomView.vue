--- conflicted
+++ resolved
@@ -110,33 +110,10 @@
           >
             <div class="card my-1 d-flex flex-column">
               <div class="position-relative flex-grow-1">
-<<<<<<< HEAD
-                <!-- Die Kamera des Schülers -->
-=======
->>>>>>> 0e97aa86
                 <div class="ratio ratio-4x3">
                   <Camera :user-id="student.id" class="w-100 h-100" />
                 </div>
 
-<<<<<<< HEAD
-                <span v-if="channel.isTeacher(channel.currentUser())">
-                  <!-- Der Button oben rechts -->
-                  <button
-                    class="btn btn-primary position-absolute top-0 end-0"
-                    data-bs-toggle="modal"
-                    @click="toggleDropdown()"
-                  >
-                    <i class="fa fa-ellipsis-v"></i>
-                  </button>
-                </span>
-                <div class="access-dropdown" v-if="isDropdownOpen">
-                  <button
-                    class="btn btn-primary"
-                    @click="updatePermission(student.id)"
-                  >
-                    Zugriff ändern
-                  </button>
-=======
                 <div
                   v-if="channel.isTeacher(channel.currentUser())"
                   class="dropdown position-absolute top-0 end-0"
@@ -155,7 +132,6 @@
                       <button class="dropdown-item">Zugriff ändern</button>
                     </li>
                   </ul>
->>>>>>> 0e97aa86
                 </div>
               </div>
 
@@ -297,15 +273,6 @@
     channel.toggleHandSignal();
   }
 
-<<<<<<< HEAD
-  const isDropdownOpen = ref(false);
-
-  function toggleDropdown() {
-    isDropdownOpen.value = !isDropdownOpen.value;
-  }
-
-=======
->>>>>>> 0e97aa86
   function updatePermission(studentId: string) {
     channel.updatePermission(studentId);
   }
