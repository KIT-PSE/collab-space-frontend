--- conflicted
+++ resolved
@@ -3,9 +3,9 @@
     <div class="row mt-5">
       <div class="col-md-6">
         <Input
-            label="Schule / Universität oder Organisation"
-            :model-value="user.organization ?? '-'"
-            disabled
+          label="Schule / Universität oder Organisation"
+          :model-value="user.organization ?? '-'"
+          disabled
         >
           <button class="btn btn-secondary ms-2">Ändern</button>
         </Input>
@@ -18,15 +18,11 @@
           <button class="btn btn-secondary ms-2">Ändern</button>
         </EmailInput>
 
-        <PasswordInput
-            label="Passwort"
-            :model-value="password"
-            disabled
-        >
+        <PasswordInput label="Passwort" :model-value="password" disabled>
           <button
-              class="btn btn-outline-primary"
-              data-bs-toggle="modal"
-              data-bs-target="#change-password-modal"
+            class="btn btn-outline-primary"
+            data-bs-toggle="modal"
+            data-bs-target="#change-password-modal"
           >
             Ändern
           </button>
@@ -37,42 +33,18 @@
         </button>
       </div>
     </div>
-    <ChangePasswordModal/>
+    <ChangePasswordModal />
   </Layout>
 </template>
 
 <script setup lang="ts">
-<<<<<<< HEAD
-import Layout from '@/components/Layout.vue';
-import Input from '@/components/inputs/Input.vue';
-import EmailInput from '@/components/inputs/EmailInput.vue';
-import PasswordInput from '@/components/inputs/PasswordInput.vue';
-import { useAuth, useUser } from '@/composables/auth';
-import { ask } from "@/composables/prompt";
-import ChangePasswordModal from "@/components/inputs/ChangePasswordModal.vue";
-
-const user = useUser();
-const auth = useAuth();
-
-
-async function deleteAccount() {
-  const shouldDelete = await ask(
-      'Account löschen',
-      `Bist du sicher, dass du deinen Account löschen möchtest? Diese Aktion kann <b>nicht rückgängig</b> gemacht werden.`,
-      'Löschen',
-  );
-
-  if (!shouldDelete) return;
-
-  await auth.delete();
-}
-=======
   import Layout from '@/components/Layout.vue';
   import Input from '@/components/inputs/Input.vue';
   import EmailInput from '@/components/inputs/EmailInput.vue';
   import PasswordInput from '@/components/inputs/PasswordInput.vue';
   import { useAuth, useUser } from '@/composables/auth';
   import { ask } from '@/composables/prompt';
+  import ChangePasswordModal from '@/components/inputs/ChangePasswordModal.vue';
 
   const user = useUser();
   const auth = useAuth();
@@ -90,5 +62,4 @@
 
     await auth.delete();
   }
->>>>>>> 0683a3b4
 </script>