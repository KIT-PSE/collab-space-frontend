<template>
  <Layout title="Account Einstellungen" :buttons="['back']">
    <div class="row mt-5">
      <div class="col-md-6">
        <Input
            label="Schule / Universität oder Organisation"
            v-model="user.organization"
            :disabled="disabledInputs[0].value"
        >
          <button class="btn btn-secondary ms-2" @click="edit(0)">{{ settings[0].value }}</button>
        </Input>

        <Input
            label="Name"
            v-model="user.name"
            :disabled="disabledInputs[1].value"
        >
          <button class="btn btn-secondary ms-2" @click="edit(1)">{{ settings[1].value }}</button>
        </Input>

        <EmailInput
            label="E-Mail Adresse"
            v-model="user.email"
            :disabled="disabledInputs[2].value"
        >
          <button class="btn btn-secondary ms-2" @click="edit(2)">{{ settings[2].value }}</button>
        </EmailInput>

        <PasswordInput label="Passwort" model-value="12345678" disabled>
          <button class="btn btn-secondary ms-2" @click="editPassword()">Ändern</button>
        </PasswordInput>

        <button class="btn btn-danger mt-3" @click="deleteAccount">
          Account löschen
        </button>
      </div>
    </div>
  </Layout>
</template>

<script setup lang="ts">
<<<<<<< HEAD
import Layout from '@/components/Layout.vue';
import Input from '@/components/inputs/Input.vue';
import EmailInput from '@/components/inputs/EmailInput.vue';
import PasswordInput from '@/components/inputs/PasswordInput.vue';
import { useAuth, useUser } from '@/composables/auth';
import { ask } from "@/composables/prompt";
import { ref } from "vue";
import { useAlerts } from '@/composables/alerts';

const user = useUser();
const auth = useAuth();
const alerts = useAlerts();

const disabledInputs = [
  ref(true),
  ref(true),
  ref(true)
];

const settings = [
  ref("Ändern"),
  ref("Ändern"),
  ref("Ändern")
];

async function deleteAccount() {
  const shouldDelete = await ask(
      'Account löschen',
      `Bist du sicher, dass du deinen Account löschen möchtest? Diese Aktion kann <b>nicht rückgängig</b> gemacht werden.`,
      'Löschen',
  );

  if (!shouldDelete) return;

  await auth.delete();
}

async function edit(index) {
  if (settings[index].value === "Ändern") {
    settings[index].value = "Speichern";
    disabledInputs[index].value = false;
  }
  else {
    settings[index].value = "Ändern";
    disabledInputs[index].value = true;
    const result = await auth.changeAccountData();

    if (result) {
      alerts.success('Eintrag wurde erfolgreich geändert');
    }
    else {
      alerts.error('Eintrag konnte nicht geändert werden');
    }
=======
  import Layout from '@/components/Layout.vue';
  import Input from '@/components/inputs/Input.vue';
  import EmailInput from '@/components/inputs/EmailInput.vue';
  import PasswordInput from '@/components/inputs/PasswordInput.vue';
  import { useAuth, useUser } from '@/composables/auth';
  import { ask } from '@/composables/prompt';

  const user = useUser();
  const auth = useAuth();

  async function deleteAccount() {
    const shouldDelete = await ask(
      'Account löschen',
      `Bist du sicher, dass du deinen Account löschen möchtest? Diese Aktion kann <b>nicht rückgängig</b> gemacht werden.`,
      'Löschen',
    );

    if (!shouldDelete) {
      return;
    }

    await auth.delete();
>>>>>>> 0683a3b4
  }
}
</script><|MERGE_RESOLUTION|>--- conflicted
+++ resolved
@@ -39,7 +39,6 @@
 </template>
 
 <script setup lang="ts">
-<<<<<<< HEAD
 import Layout from '@/components/Layout.vue';
 import Input from '@/components/inputs/Input.vue';
 import EmailInput from '@/components/inputs/EmailInput.vue';
@@ -93,30 +92,6 @@
     else {
       alerts.error('Eintrag konnte nicht geändert werden');
     }
-=======
-  import Layout from '@/components/Layout.vue';
-  import Input from '@/components/inputs/Input.vue';
-  import EmailInput from '@/components/inputs/EmailInput.vue';
-  import PasswordInput from '@/components/inputs/PasswordInput.vue';
-  import { useAuth, useUser } from '@/composables/auth';
-  import { ask } from '@/composables/prompt';
-
-  const user = useUser();
-  const auth = useAuth();
-
-  async function deleteAccount() {
-    const shouldDelete = await ask(
-      'Account löschen',
-      `Bist du sicher, dass du deinen Account löschen möchtest? Diese Aktion kann <b>nicht rückgängig</b> gemacht werden.`,
-      'Löschen',
-    );
-
-    if (!shouldDelete) {
-      return;
-    }
-
-    await auth.delete();
->>>>>>> 0683a3b4
   }
 }
 </script>