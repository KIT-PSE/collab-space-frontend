@import 'bootstrap/scss/functions';

$primary: #34d1b3;

@import 'bootstrap/scss/bootstrap';
@import '@fortawesome/fontawesome-free/css/all.css';

$animationDuration: 0.5s;
@import 'vue2-animate/src/sass/vue2-animate.scss';

.modal-header {
  border-bottom: 0;
}

.modal-footer {
  border-top: 0;
}

<<<<<<< HEAD
html, body, #app {
=======
html,
body,
#app {
>>>>>>> be71bb28
  height: 100%;
}<|MERGE_RESOLUTION|>--- conflicted
+++ resolved
@@ -16,12 +16,8 @@
   border-top: 0;
 }
 
-<<<<<<< HEAD
-html, body, #app {
-=======
 html,
 body,
 #app {
->>>>>>> be71bb28
   height: 100%;
 }