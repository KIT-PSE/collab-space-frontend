<template>
  <main class="container">
    <div class="row mt-2 justify-content-between">
      <div class="col-auto d-flex align-items-center">
        <router-link to="/dashboard">
          <img src="@/assets/textless-logo.png" alt="CollabSpace" width="100" />
        </router-link>
        <h1 class="mb-0 ms-4">{{ title }}</h1>
      </div>
      <div class="col-auto d-flex align-items-center">
        <slot name="buttons"></slot>
        <router-link
          v-if="user?.role === 'admin' && buttons?.includes('admin')"
          to="/admin"
          class="btn btn-primary mx-1"
        >
          <i class="fa fa-gear"></i>
          Admin Panel
        </router-link>
        <router-link
          v-if="buttons?.includes('account')"
          to="/account"
          class="btn btn-primary mx-1"
        >
          <i class="fa fa-gear"></i>
          {{ auth.user?.name }}
        </router-link>
        <router-link
          v-if="buttons?.includes('back')"
          to="/dashboard"
          class="btn btn-primary mx-1"
        >
          <i class="fa fa-circle-left"></i>
          Zurück
        </router-link>
        <button class="btn text-primary mx-1" @click="auth.logout">
          <i class="fa-solid fa-right-from-bracket fa-lg"></i>
          Ausloggen
        </button>
        <button class="btn btn-secondary mx-1">
          Timer:
          <span class="font-monospace">{{ auth.loginTimer?.state.time }}</span>
        </button>
        <button class="btn btn-secondary mx-1">
          <span v-if="channel.connected">Verbunden</span>
          <span v-else>Nicht verbunden</span>
        </button>
      </div>
    </div>

    <slot></slot>
  </main>
</template>

<script setup lang="ts">
  import { useAuth } from '@/composables/auth';
  import { useChannel } from '@/composables/channel';

  defineProps<{
    title: string;
    buttons?: ('account' | 'back' | 'admin')[];
  }>();

  const auth = useAuth();

<<<<<<< HEAD
  console.log(auth.loginTimer);
=======
  const { user, loginTimer } = auth;

  const channel = useChannel();
>>>>>>> c2e22c82
</script><|MERGE_RESOLUTION|>--- conflicted
+++ resolved
@@ -10,7 +10,7 @@
       <div class="col-auto d-flex align-items-center">
         <slot name="buttons"></slot>
         <router-link
-          v-if="user?.role === 'admin' && buttons?.includes('admin')"
+          v-if="auth.isAdmin && buttons?.includes('admin')"
           to="/admin"
           class="btn btn-primary mx-1"
         >
@@ -62,12 +62,5 @@
   }>();
 
   const auth = useAuth();
-
-<<<<<<< HEAD
-  console.log(auth.loginTimer);
-=======
-  const { user, loginTimer } = auth;
-
   const channel = useChannel();
->>>>>>> c2e22c82
 </script>