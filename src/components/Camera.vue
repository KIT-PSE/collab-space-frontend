<template>
  <video
    autoplay
    ref="video"
    class="rounded"
    :muted="channel.isSelf(userId)"
  ></video>
</template>

<script setup lang="ts">
  import { useChannel } from '@/composables/channel/channel';
  import { ref, watch } from 'vue';

  const props = defineProps<{
    userId: string;
  }>();

  const channel = useChannel();

  const video = ref<HTMLVideoElement | null>(null);
  let loaded = false;

<<<<<<< HEAD
  /**
   * Watcher function to listen for changes in the 'channel.streams' reactive property.
   * Whenever there is a change in the 'channel.streams', this function will be executed.
   */
  watch(channel.streams, () => {
=======
  watch(channel.webcam.streams, () => {
>>>>>>> b00c1176
    if (loaded) {
      return;
    }

    const stream = channel.webcam.getStream(props.userId);

    if (stream) {
      video.value!.srcObject = stream;
      loaded = true;
    }
  });
</script><|MERGE_RESOLUTION|>--- conflicted
+++ resolved
@@ -20,15 +20,11 @@
   const video = ref<HTMLVideoElement | null>(null);
   let loaded = false;
 
-<<<<<<< HEAD
   /**
    * Watcher function to listen for changes in the 'channel.streams' reactive property.
    * Whenever there is a change in the 'channel.streams', this function will be executed.
    */
-  watch(channel.streams, () => {
-=======
   watch(channel.webcam.streams, () => {
->>>>>>> b00c1176
     if (loaded) {
       return;
     }
