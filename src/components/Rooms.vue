<template>
  <div class="row mb-5">
    <div
      class="card d-flex align-items-center justify-content-center"
      v-if="store.categories.length === 0"
    >
      <p class="py-5 m-0">
        Hier ist noch nichts zu sehen. Erstelle deine erste Kategorie!
      </p>
    </div>

    <div
      v-for="category in store.categories"
      :key="category.id"
      class="col-lg-9 mb-4"
    >
      <div
        class="d-flex justify-content-between align-items-center rounded ps-3 pe-1 py-2"
        style="background: rgba(0, 0, 0, 0.09)"
      >
        <h4 class="m-0">{{ category.name }}</h4>
        <div>
          <button class="btn text-secondary" @click="editCategory(category)">
            <i class="fa fa-pen"></i>
          </button>
          <button class="btn text-secondary" @click="deleteCategory(category)">
            <i class="fa fa-trash"></i>
          </button>
        </div>
      </div>
      <div class="row py-4">
        <div v-if="category.rooms.length === 0">
          <div class="card my-1 col-4">
            <p class="py-4 px-3 text-center m-0">
              Hier ist noch nichts zu sehen. Füge dieser Kategorie den ersten
              Raum hinzu!
            </p>
          </div>
        </div>
        <div v-for="room in category.rooms" :key="room.id" class="col-4">
          <div
            class="card my-1 position-relative"
            style="cursor: pointer"
            :class="room.channelId ? 'border-primary' : ''"
            @click="openRoom(room)"
          >
            <span
              v-if="room.channelId"
              class="position-absolute badge text-bg-primary top-0 start-0 m-2"
            >
              Live
            </span>
            <div
              class="card-body d-flex flex-column justify-content-end py-2 pt-5"
            >
              <div class="card-text text-dark text-decoration-none">
                <div>
                  <p class="m-0 fw-semibold">
                    {{ room.name }}
                  </p>
<<<<<<< HEAD
                  <div>
                    <button
                      class="btn btn-sm text-secondary"
                      @click.stop="editRoom(room)"
                    >
                      <i class="fa fa-pen"></i>
                    </button>
                    <button
                      v-if="!room.channelId"
                      class="btn btn-sm text-secondary"
                      @click.stop="deleteRoom(room)"
                    >
                      <i class="fa fa-trash"></i>
                    </button>
                    <button
                      v-if="room.channelId"
                      class="btn btn-sm text-secondary"
                      @click.stop="closeRoom(room)"
                    >
                      <i class="fa fa-ban"></i>
                    </button>
                  </div>
=======
>>>>>>> 8ea65e0c
                </div>
              </div>
            </div>

            <div
              class="card-footer d-flex justify-content-between align-items-center"
            >
              <span style="font-size: 0.86rem">
                {{ room.channelId ? 'Beitreten' : 'Öffnen' }}
              </span>

              <div>
                <button
                  class="btn btn-sm text-secondary"
                  @click.stop="editRoom(room)"
                >
                  <i class="fa fa-pen"></i>
                </button>
                <button
                  class="btn btn-sm text-secondary"
                  @click.stop="deleteRoom(room)"
                >
                  <i class="fa fa-trash"></i>
                </button>
              </div>
            </div>
          </div>
        </div>
      </div>
    </div>
  </div>

  <EditCategoryModal :category="categoryToEdit" />
  <EditRoomModal :room="roomToEdit" />
</template>

<script setup lang="ts">
  import { useAuth, useUser } from '@/composables/auth';
  import { openModal } from '@/utils';
  import { ask } from '@/composables/prompt';
  import { Category, Room } from '@/composables/api';
  import { useStore } from '@/composables/store';
  import EditCategoryModal from '@/components/EditCategoryModal.vue';
  import { ref } from 'vue';
  import EditRoomModal from '@/components/EditRoomModal.vue';
  import { useChannel } from '@/composables/channel/channel';
  import { useRouter } from 'vue-router';

  const user = useUser();
  const auth = useAuth();
  const store = useStore();
  const router = useRouter();
  const channel = useChannel();

  store.load();
  auth.onLogout(() => store.unload());

  /**
   * Asynchronous function that opens a room.
   * If the room has a 'channelId', it joins the channel as a teacher and navigates to the room's URL.
   * If there is no 'channelId', it opens a new channel for the user.
   * @param room - The room to be opened.
   */
  async function openRoom(room: Room) {
    if (room.channelId) {
      await channel.joinAsTeacher(room.channelId, user.value);
      await router.push(`/room/${room.channelId}`);
      return;
    }

    await channel.open(user.value, room);
  }

  let categoryToEdit = ref<Category | null>(null);
  let roomToEdit = ref<Room | null>(null);

  /**
   * Function that sets the 'categoryToEdit' variable to the provided 'category'
   * and opens the 'edit-category-modal'.
   * @param category - The category to be edited.
   */
  function editCategory(category: Category) {
    categoryToEdit.value = category;
    openModal('edit-category-modal');
  }

  /**
   * Function that sets the 'roomToEdit' variable to the provided 'room'
   * and opens the 'edit-room-modal'.
   * @param room - The room to be edited.
   */
  function editRoom(room: Room) {
    roomToEdit.value = room;
    openModal('edit-room-modal');
  }

  /**
   * Asynchronous function that prompts the user to confirm category deletion.
   * If confirmed, it deletes the provided 'category' using the 'store.deleteCategory()' function.
   * @param category - The category to be deleted.
   */
  async function deleteCategory(category: Category) {
    const shouldDestroy = await ask(
      'Kategorie löschen',
      `Soll die Kategorie <b>${category.name}</b> wirklich gelöscht werden?`,
      'Löschen',
    );

    if (!shouldDestroy) {
      return;
    }

    await store.deleteCategory(category);
  }

  /**
   * Asynchronous function that prompts the user to confirm room deletion.
   * If confirmed, it deletes the provided 'room' using the 'store.deleteRoom()' function.
   * @param room - The room to be deleted.
   */
  async function deleteRoom(room: Room) {
    const shouldDestroy = await ask(
      'Raum löschen',
      `Soll der Raum <b>${room.name}</b> wirklich gelöscht werden?`,
      'Löschen',
    );

    if (!shouldDestroy) {
      return;
    }

    await store.deleteRoom(room);
  }

  async function closeRoom(room: Room) {
    const shouldClose = await ask(
      'Raum schließen',
      `Soll der Raum <b>${room.name}</b> wirklich geschlossen werden? Alle Schüler werden aus dem Raum entfernt.`,
      'Schließen',
    );

    if (!shouldClose || !room.channelId) {
      return;
    }

    channel.close(room.channelId);
  }
</script><|MERGE_RESOLUTION|>--- conflicted
+++ resolved
@@ -58,31 +58,6 @@
                   <p class="m-0 fw-semibold">
                     {{ room.name }}
                   </p>
-<<<<<<< HEAD
-                  <div>
-                    <button
-                      class="btn btn-sm text-secondary"
-                      @click.stop="editRoom(room)"
-                    >
-                      <i class="fa fa-pen"></i>
-                    </button>
-                    <button
-                      v-if="!room.channelId"
-                      class="btn btn-sm text-secondary"
-                      @click.stop="deleteRoom(room)"
-                    >
-                      <i class="fa fa-trash"></i>
-                    </button>
-                    <button
-                      v-if="room.channelId"
-                      class="btn btn-sm text-secondary"
-                      @click.stop="closeRoom(room)"
-                    >
-                      <i class="fa fa-ban"></i>
-                    </button>
-                  </div>
-=======
->>>>>>> 8ea65e0c
                 </div>
               </div>
             </div>
@@ -102,10 +77,18 @@
                   <i class="fa fa-pen"></i>
                 </button>
                 <button
+                  v-if="!room.channelId"
                   class="btn btn-sm text-secondary"
                   @click.stop="deleteRoom(room)"
                 >
                   <i class="fa fa-trash"></i>
+                </button>
+                <button
+                  v-if="room.channelId"
+                  class="btn btn-sm text-secondary"
+                  @click.stop="closeRoom(room)"
+                >
+                  <i class="fa fa-ban"></i>
                 </button>
               </div>
             </div>
@@ -217,6 +200,11 @@
     await store.deleteRoom(room);
   }
 
+  /**
+   * Asynchronous function that prompts the user to confirm room closure.
+   * If confirmed, it closes the provided 'room' using the 'channel.close()' function.
+   * @param room - The room to be closed.
+   */
   async function closeRoom(room: Room) {
     const shouldClose = await ask(
       'Raum schließen',
