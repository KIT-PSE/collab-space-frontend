--- conflicted
+++ resolved
@@ -95,7 +95,6 @@
     return notes;
   }
 
-<<<<<<< HEAD
   async function loadWhiteboard(): Promise<Whiteboard> {
     if (state.whiteboard) {
       return state.whiteboard as Whiteboard;
@@ -107,8 +106,6 @@
     return whiteboard;
   }
 
-=======
->>>>>>> 83ba48eb
   async function loadWebcams(): Promise<void> {
     if (webcamsLoaded) {
       return;
