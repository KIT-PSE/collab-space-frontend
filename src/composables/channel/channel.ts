--- conflicted
+++ resolved
@@ -410,7 +410,6 @@
   }
 
   /**
-<<<<<<< HEAD
    * Closes the channel with the given id.
    * @param channelId The id of the channel to close.
    */
@@ -418,12 +417,11 @@
     socket?.emit('close-channel', { channelId });
   }
 
-=======
+  /**
    * Checks if the given `ChannelUser` object or user ID is representing the current client (self).
    * @param user - The `ChannelUser` object or user ID to check.
    * @returns `true` if the user is the current client (self), `false` otherwise.
    */
->>>>>>> 8ea65e0c
   function isSelf(user: ChannelUser | string) {
     if (typeof user === 'string') {
       return user === state.clientId;
