--- conflicted
+++ resolved
@@ -388,7 +388,6 @@
       },
     );
 
-<<<<<<< HEAD
     socket.on('open-website', (peerId: string) => {
       const peer = new Peer();
 
@@ -404,7 +403,7 @@
         });
       });
     });
-=======
+
     socket.on(
       'update-handSignal',
       (payload: { id: string; handSignal: boolean }) => {
@@ -415,7 +414,6 @@
         }
       },
     );
->>>>>>> 0683a3b4
   }
 
   return {
