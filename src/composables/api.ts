import { convertDates, useSingleton } from '@/composables/utils';
import { useFetch } from '@/composables/fetch';
import { Moment } from 'moment';

const fetch = useFetch();

export type User = {
  id: number;
  name: string;
  email: string;
  organization: string;
  createdAt: Moment;
  updatedAt: Moment;
  role: 'user' | 'admin';
};

export type UserResponse = {
  user: User;
  exp: number;
};

export type LoginData = {
  email: string;
  password: string;
};

export type RegisterData = {
  organization: string;
  name: string;
  email: string;
  password: string;
  confirmPassword: string;
};

export type Room = {
  id: number;
  category: number;
  name: string;
  channelId?: string,
  password?: string;
  createdAt: Moment;
  updatedAt: Moment;
};

export type CreateRoom = {
  name: string;
  password?: string;
  categoryId: string;
};

export type Category = {
  id: number;
  name: string;
  rooms: Room[];
  createdAt: Moment;
  updatedAt: Moment;
};

export type CreateCategory = {
  name: string;
};

export type UpdateCategory = CreateCategory;
export type UpdateRoom = CreateRoom;

const api = {
  async register(data: RegisterData): Promise<UserResponse> {
    return fetch.postOrFail<UserResponse>('/auth/register', data);
  },

  async login(data: LoginData): Promise<UserResponse> {
    return fetch.postOrFail<UserResponse>('/auth/login', data);
  },

  async logout(): Promise<void> {
    return fetch.postOrFail('/auth/logout');
  },

  async profile(): Promise<UserResponse> {
    return fetch.getOrFail<UserResponse>('/auth/profile');
  },

<<<<<<< HEAD
  async allUsers(): Promise<User[]> {
    return fetch.getOrFail('/user/findAll');
=======
  async deleteAccount(): Promise<void> {
    return fetch.delete('/auth/delete');
>>>>>>> efe64314
  },

  async allCategories(): Promise<Category[]> {
    return fetch.getOrFail('/category');
  },

  async createCategory(data: CreateCategory): Promise<Category> {
    return fetch.postOrFail('/category', data);
  },

  async updateCategory(id: number, data: UpdateCategory): Promise<Category> {
    return fetch.putOrFail(`/category/${id}`, data);
  },

  async deleteCategory(id: number): Promise<void> {
    return fetch.delete(`/category/${id}`);
  },

  async createRoom(data: CreateRoom): Promise<Room & { category: Category }> {
    return fetch.postOrFail(`/category/${data.categoryId}/room`, {
      name: data.name,
      password: data.password,
    });
  },

  async updateRoom(
    id: number,
    categoryId: number,
    data: { name: string },
  ): Promise<Room> {
    return fetch.putOrFail(`/category/${categoryId}/room/${id}`, data);
  },

  async deleteRoom(id: number, categoryId: number): Promise<void> {
    return fetch.delete(`/category/${categoryId}/room/${id}`);
  },
};

export const useApi = useSingleton(decorateApi(api));

/*
 * Decorates all functions of the given object to convert all createdAt
 * and updatedAt properties of the returned object to moment objects.
 *
 * This helps to avoid the repetitive call of convertDates() in every API function.
 */
function decorateApi<T>(obj: T): T {
  for (const key in obj) {
    (obj as any)[key] = decorate((obj as any)[key]);
  }

  return obj;
}

/*
 * Transforms a provided function to return an output where 'createdAt'
 * and 'updatedAt' properties are converted into moment.js objects.
 */
function decorate(func: () => any): () => any {
  return async function (...args) {
    // @ts-ignore
    const result = await func.apply(this, args);
    return convertDates(result);
  };
}<|MERGE_RESOLUTION|>--- conflicted
+++ resolved
@@ -36,7 +36,7 @@
   id: number;
   category: number;
   name: string;
-  channelId?: string,
+  channelId?: string;
   password?: string;
   createdAt: Moment;
   updatedAt: Moment;
@@ -80,13 +80,12 @@
     return fetch.getOrFail<UserResponse>('/auth/profile');
   },
 
-<<<<<<< HEAD
   async allUsers(): Promise<User[]> {
     return fetch.getOrFail('/user/findAll');
-=======
+  },
+
   async deleteAccount(): Promise<void> {
     return fetch.delete('/auth/delete');
->>>>>>> efe64314
   },
 
   async allCategories(): Promise<Category[]> {
