--- conflicted
+++ resolved
@@ -129,10 +129,10 @@
     return fetch.delete(`/category/${categoryId}/room/${id}`);
   },
 
-<<<<<<< HEAD
   async getNotes(roomId: number, categoryId: number): Promise<Note[]> {
     return fetch.getOrFail(`/category/${categoryId}/room/${roomId}/notes`);
-=======
+  },
+
   async changeAccountData(user: User): Promise<boolean> {
     return fetch.putOrFail('/user/changeUserData', {
       id: user.id,
@@ -140,7 +140,6 @@
       name: user.name,
       email: user.email,
     });
->>>>>>> 83ba48eb
   },
 };
 
