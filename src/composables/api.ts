import { convertDates, useSingleton } from '@/composables/utils';
import { useFetch } from '@/composables/fetch';
import { Moment } from 'moment';
import { Note } from '@/composables/channel/notes';

const fetch = useFetch();

export type User = {
  id: number;
  name: string;
  email: string;
  organization: string;
  createdAt: Moment;
  updatedAt: Moment;
  role: 'user' | 'admin';
};

export type UserResponse = {
  user: User;
  exp: number;
};

export type LoginData = {
  email: string;
  password: string;
};

export type RegisterData = {
  organization: string;
  name: string;
  email: string;
  password: string;
  confirmPassword: string;
};

export type Room = {
  id: number;
  category: number;
  name: string;
  channelId?: string;
  password?: string;
  createdAt: Moment;
  updatedAt: Moment;
  whiteboardCanvas: string;
};

export type CreateRoom = {
  name: string;
  password?: string;
  categoryId: string;
};

export type Category = {
  id: number;
  name: string;
  rooms: Room[];
  createdAt: Moment;
  updatedAt: Moment;
};

export type CreateCategory = {
  name: string;
};

export type UpdateCategory = CreateCategory;
export type UpdateRoom = CreateRoom;

const api = {
  async register(data: RegisterData): Promise<UserResponse> {
    return fetch.postOrFail<UserResponse>('/auth/register', data);
  },

  async login(data: LoginData): Promise<UserResponse> {
    return fetch.postOrFail<UserResponse>('/auth/login', data);
  },

  async logout(): Promise<void> {
    return fetch.postOrFail('/auth/logout');
  },

  async profile(): Promise<UserResponse> {
    return fetch.getOrFail<UserResponse>('/auth/profile');
  },

  async allUsers(): Promise<User[]> {
    return fetch.getOrFail('/user/findAll');
  },

  async changeUserRole(data: { id: number }): Promise<User> {
    return fetch.postOrFail<User>('/user/changeRole', data);
  },

  async deleteAccount(): Promise<void> {
    return fetch.delete('/auth/delete');
  },

  async allCategories(): Promise<Category[]> {
    return fetch.getOrFail('/category');
  },

  async createCategory(data: CreateCategory): Promise<Category> {
    return fetch.postOrFail('/category', data);
  },

  async updateCategory(id: number, data: UpdateCategory): Promise<Category> {
    return fetch.putOrFail(`/category/${id}`, data);
  },

  async deleteCategory(id: number): Promise<void> {
    return fetch.delete(`/category/${id}`);
  },

  async createRoom(data: CreateRoom): Promise<Room & { category: Category }> {
    return fetch.postOrFail(`/category/${data.categoryId}/room`, {
      name: data.name,
      password: data.password,
    });
  },

  async updateRoom(
    id: number,
    categoryId: number,
    data: { name: string },
  ): Promise<Room> {
    return fetch.putOrFail(`/category/${categoryId}/room/${id}`, data);
  },

  async deleteRoom(id: number, categoryId: number): Promise<void> {
    return fetch.delete(`/category/${categoryId}/room/${id}`);
  },

<<<<<<< HEAD
  async updatePassword(data: {
    currentPassword: string;
    newPassword: string;
  }): Promise<void> {
    return fetch.postOrFail('/user/changePassword', data);
  }
=======
  async getNotes(roomId: number, categoryId: number): Promise<Note[]> {
    return fetch.getOrFail(`/category/${categoryId}/room/${roomId}/notes`);
  },

  async changeAccountData(user: User): Promise<boolean> {
    return fetch.putOrFail('/user/changeUserData', {
      id: user.id,
      organization: user.organization,
      name: user.name,
      email: user.email,
    });
  },
>>>>>>> 0e97aa86
};

export const useApi = useSingleton(decorateApi(api));

/*
 * Decorates all functions of the given object to convert all createdAt
 * and updatedAt properties of the returned object to moment objects.
 *
 * This helps to avoid the repetitive call of convertDates() in every API function.
 */
function decorateApi<T>(obj: T): T {
  for (const key in obj) {
    (obj as any)[key] = decorate((obj as any)[key]);
  }

  return obj;
}

/*
 * Transforms a provided function to return an output where 'createdAt'
 * and 'updatedAt' properties are converted into moment.js objects.
 */
function decorate(func: () => any): () => any {
  return async function (...args) {
    // @ts-ignore
    const result = await func.apply(this, args);
    return convertDates(result);
  };
}<|MERGE_RESOLUTION|>--- conflicted
+++ resolved
@@ -129,14 +129,6 @@
     return fetch.delete(`/category/${categoryId}/room/${id}`);
   },
 
-<<<<<<< HEAD
-  async updatePassword(data: {
-    currentPassword: string;
-    newPassword: string;
-  }): Promise<void> {
-    return fetch.postOrFail('/user/changePassword', data);
-  }
-=======
   async getNotes(roomId: number, categoryId: number): Promise<Note[]> {
     return fetch.getOrFail(`/category/${categoryId}/room/${roomId}/notes`);
   },
@@ -149,7 +141,13 @@
       email: user.email,
     });
   },
->>>>>>> 0e97aa86
+
+  async updatePassword(data: {
+    currentPassword: string;
+    newPassword: string;
+  }): Promise<void> {
+    return fetch.postOrFail('/user/changePassword', data);
+  }
 };
 
 export const useApi = useSingleton(decorateApi(api));
